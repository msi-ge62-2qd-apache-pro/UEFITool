--- conflicted
+++ resolved
@@ -40,12 +40,7 @@
 #include "ffsengine.h"
 #include "searchdialog.h"
 
-<<<<<<< HEAD
-
-
-=======
 QT_BEGIN_NAMESPACE
->>>>>>> 4fbc17e7
 namespace Ui {
     class UEFITool;
 }
@@ -55,9 +50,7 @@
 {
     Q_OBJECT
 
-
 public:
-
     explicit UEFITool(QWidget *parent = 0);
     ~UEFITool();
 
